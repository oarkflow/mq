--- conflicted
+++ resolved
@@ -194,11 +194,6 @@
 		state.Status = StatusFailed
 	}
 	fmt.Printf("Processing result for node: %s %v %s\n", state.NodeID, string(state.Result.Data), state.Status)
-<<<<<<< HEAD
-	pn, ok := tm.parentNodes.Get(state.NodeID)
-	if ok {
-		if targetsCount == state.targetResults.Size() {
-=======
 	tm.mu.Lock()
 	pn, ok := tm.parentNodes[state.NodeID]
 	tm.mu.Unlock()
@@ -218,7 +213,6 @@
 		tm.handleEdges(toProcess, edges)
 	} else if ok {
 		if targetsCount == size {
->>>>>>> ca51b8fb
 			parentState, _ := tm.taskStates[pn]
 			if parentState != nil {
 				state.Result.Topic = state.NodeID
